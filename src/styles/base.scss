*,
::after,
::before {
  box-sizing: border-box;
}

html {
  -ms-text-size-adjust: 100%;
  -webkit-text-size-adjust: 100%;
  font-family: sans-serif;
  line-height: 1.15;
}

body {
  color: $body-color;
  font-family: tablet-gothic, 'Helvetica Neue', Arial, sans-serif;
  font-size: 16px;
  line-height: 1.5;
  margin: 0;
  padding: 0;
}

h1,
h2,
h3,
h4,
h5,
h6 {
  color: $heading-color;
}

h1 {
  font-size: 2rem;
  margin-bottom: 15px;
}

h2 {
  font-size: 1.8rem;
  margin-bottom: 12px;
}

h3 {
  font-size: 1.6rem;
  margin-bottom: 10px;
}

h4 {
  font-size: 1.4rem;
  margin-bottom: 8px;
}

h5 {
  font-size: 1.2rem;
}

h6 {
  font-size: 1rem;
}

p,
pre {
  margin-bottom: 1rem;
}

<<<<<<< HEAD
a,
a:visited {
=======
a {
>>>>>>> a9ce4e58
  color: $link-color;
  text-decoration: underline;
}

a:hover {
  text-decoration: none;
<<<<<<< HEAD
=======
}

p {
  code {
    background: $color-off-white;
    border: 1px solid $color-light-grey;
    border-radius: 3px;
    color: $color-red;
    padding: 2px 5px;
  }
}

iframe {
  &[src^='https://codesandbox.io'] {
    background: $color-terminal;
    width: 100%;
  }
>>>>>>> a9ce4e58
}<|MERGE_RESOLUTION|>--- conflicted
+++ resolved
@@ -62,21 +62,21 @@
   margin-bottom: 1rem;
 }
 
-<<<<<<< HEAD
+a {
+  color: $link-color;
+  text-decoration: underline;
+}
+
 a,
 a:visited {
-=======
-a {
->>>>>>> a9ce4e58
   color: $link-color;
   text-decoration: underline;
 }
 
 a:hover {
   text-decoration: none;
-<<<<<<< HEAD
-=======
 }
+
 
 p {
   code {
@@ -93,5 +93,4 @@
     background: $color-terminal;
     width: 100%;
   }
->>>>>>> a9ce4e58
 }